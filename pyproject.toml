--- conflicted
+++ resolved
@@ -32,6 +32,7 @@
   "humanize",
   "Levenshtein",
   "Mastodon.py",
+  "neomodel",
   "nlpcloud",
   "nltk",
   "openai",
@@ -47,12 +48,6 @@
   "tiktoken",
   "uvicorn",
   "wikipedia",
-<<<<<<< HEAD
-  "asyncio",
-  "tiktoken",
-  "neomodel",
-=======
->>>>>>> 1cde96ae
   # "autobus @ git+https://github.com/hackerfriendly/autobus"
 ]
 
