#!/usr/bin/env python3
'''
clip-interrigator by pharmapsychotic, https://github.com/pharmapsychotic/clip-interrogator

Adapted to FastAPI by hackerfriendly
'''
import hashlib
import math
import os
import pickle
import sys
import base64

from io import BytesIO
from typing import Optional

import numpy as np
import requests
import torch

from models.blip import blip_decoder
from PIL import Image
from torchvision import transforms
from torchvision.transforms.functional import InterpolationMode
from tqdm import tqdm

from fastapi import FastAPI, Query, HTTPException
from fastapi.responses import StreamingResponse
from pydantic import BaseModel

import clip # argparse: disable=wrong-import-position

CHUNK_SIZE = 2048
BLIP_IMAGE_EVAL_SIZE = 384
CLIP_MODEL_NAME = 'ViT-L/14'
# ['ViT-B/32', 'ViT-B/16', 'ViT-L/14', 'ViT-L/14@336px', 'RN101', 'RN50', 'RN50x4', 'RN50x16', 'RN50x64']

device = torch.device('cuda' if torch.cuda.is_available() else 'cpu')

print("Loading BLIP model...")
blip_model = blip_decoder(
    pretrained='env/src/blip/models/model_large_caption.pth',
    image_size=BLIP_IMAGE_EVAL_SIZE,
    vit='large',
    med_config='env/src/blip/configs/med_config.json'
)
blip_model.eval()
blip_model = blip_model.to(device)

print("Loading CLIP model...")

clip_model, clip_preprocess = clip.load(CLIP_MODEL_NAME, device="cuda")
clip_model.cuda().eval()

<<<<<<< HEAD
DATA_PATH = 'data'
=======
DATA_PATH = './data/'
>>>>>>> ab20b935

class LabelTable():
    def __init__(self, labels, desc):
        self.labels = labels
        self.embeds = []

        sha = hashlib.sha256(",".join(labels).encode()).hexdigest()

        os.makedirs('./cache', exist_ok=True)
        cache_filepath = f"./cache/{desc}.pkl"
        if desc is not None and os.path.exists(cache_filepath):
            with open(cache_filepath, 'rb') as f:
                data = pickle.load(f)
                if data.get('hash') == sha and data.get('model') == CLIP_MODEL_NAME:
                    self.labels = data['labels']
                    self.embeds = data['embeds']

        if len(self.labels) != len(self.embeds):
            self.embeds = []
            chunks = np.array_split(self.labels, max(1, len(self.labels)/CHUNK_SIZE))
            for chunk in tqdm(chunks, desc=f"Preprocessing {desc}" if desc else None):
                text_tokens = clip.tokenize(chunk).cuda()
                with torch.no_grad():
                    text_features = clip_model.encode_text(text_tokens).float()
                text_features /= text_features.norm(dim=-1, keepdim=True)
                text_features = text_features.half().cpu().numpy()
                for i in range(text_features.shape[0]):
                    self.embeds.append(text_features[i])

            with open(cache_filepath, 'wb') as f:
                pickle.dump({"labels":self.labels, "embeds":self.embeds, "hash":sha, "model":CLIP_MODEL_NAME}, f)

    def _rank(self, image_features, text_embeds, top_count=1):
        top_count = min(top_count, len(text_embeds))
        sim = torch.zeros((1, len(text_embeds))).to(device)
        text_embeds = torch.stack([torch.from_numpy(t) for t in text_embeds]).float().to(device)
        for i in range(image_features.shape[0]):
            sim += (image_features[i].unsqueeze(0) @ text_embeds.T).softmax(dim=-1)
        _, top_labels = sim.cpu().topk(top_count, dim=-1)
        return [top_labels[0][i].numpy() for i in range(top_count)]

    def rank(self, image_features, top_count=1):
        if len(self.labels) <= CHUNK_SIZE:
            tops = self._rank(image_features, self.embeds, top_count=top_count)
            return [self.labels[i] for i in tops]

        num_chunks = int(math.ceil(len(self.labels)/CHUNK_SIZE))
        keep_per_chunk = int(CHUNK_SIZE / num_chunks)

        top_labels, top_embeds = [], []
        for chunk_idx in tqdm(range(num_chunks)):
            start = chunk_idx*CHUNK_SIZE
            stop = min(start+CHUNK_SIZE, len(self.embeds))
            tops = self._rank(image_features, self.embeds[start:stop], top_count=keep_per_chunk)
            top_labels.extend([self.labels[start+i] for i in tops])
            top_embeds.extend([self.embeds[start+i] for i in tops])

        tops = self._rank(image_features, top_embeds, top_count=top_count)
        return [top_labels[i] for i in tops]

def generate_caption(pil_image):
    gpu_image = transforms.Compose([
        transforms.Resize((BLIP_IMAGE_EVAL_SIZE, BLIP_IMAGE_EVAL_SIZE), interpolation=InterpolationMode.BICUBIC),
        transforms.ToTensor(),
        transforms.Normalize((0.48145466, 0.4578275, 0.40821073), (0.26862954, 0.26130258, 0.27577711))
    ])(pil_image).unsqueeze(0).to(device)

    with torch.no_grad():
        caption = blip_model.generate(gpu_image, sample=False, num_beams=3, max_length=20, min_length=5)
    return caption[0]

def rank_top(image_features, text_array):
    text_tokens = clip.tokenize([text for text in text_array]).cuda()
    with torch.no_grad():
        text_features = clip_model.encode_text(text_tokens).float()
    text_features /= text_features.norm(dim=-1, keepdim=True)

    sim = torch.zeros((1, len(text_array)), device=device)
    for i in range(image_features.shape[0]):
        sim += (image_features[i].unsqueeze(0) @ text_features.T).softmax(dim=-1)

    _, top_labels = sim.cpu().topk(1, dim=-1)
    return text_array[top_labels[0][0].numpy()]

def similarity(image_features, text):
    text_tokens = clip.tokenize([text]).cuda()
    with torch.no_grad():
        text_features = clip_model.encode_text(text_tokens).float()
    text_features /= text_features.norm(dim=-1, keepdim=True)
    similarity = text_features.cpu().numpy() @ image_features.cpu().numpy().T
    return similarity[0][0]

def load_list(filename):
    with open(filename, 'r', encoding='utf-8', errors='replace') as f:
        items = [line.strip() for line in f.readlines()]
    return items

def interrogate(image):
    caption = generate_caption(image)
    
    images = clip_preprocess(image).unsqueeze(0).cuda()
    with torch.no_grad():
        image_features = clip_model.encode_image(images).float()
    image_features /= image_features.norm(dim=-1, keepdim=True)

    flaves = flavors.rank(image_features, 2048)
    best_medium = mediums.rank(image_features, 1)[0]
    best_artist = artists.rank(image_features, 1)[0]
    best_trending = trendings.rank(image_features, 1)[0]
    best_movement = movements.rank(image_features, 1)[0]

    best_prompt = caption
    best_sim = similarity(image_features, best_prompt)

    def check(addition):
        nonlocal best_prompt, best_sim
        prompt = best_prompt + ", " + addition
        sim = similarity(image_features, prompt)
        if sim > best_sim:
            best_sim = sim
            best_prompt = prompt
            return True
        return False

    def check_multi_batch(opts):
        nonlocal best_prompt, best_sim
        prompts = []
        for i in range(2**len(opts)):
            prompt = best_prompt
            for bit in range(len(opts)):
                if i & (1 << bit):
                    prompt += ", " + opts[bit]
            prompts.append(prompt)

        t = LabelTable(prompts, None)
        best_prompt = t.rank(image_features, 1)[0]
        best_sim = similarity(image_features, best_prompt)

<<<<<<< HEAD
    # check_multi_batch([best_medium, best_artist, best_trending, best_movement])
    check_multi_batch([best_medium])
=======
    check_multi_batch([best_medium, best_artist, best_trending, best_movement])

    return best_prompt
    
    extended_flavors = set(flaves)
    for _ in tqdm(range(25), desc="Flavor chain"):
        try:
            best = rank_top(image_features, [f"{best_prompt}, {f}" for f in extended_flavors])
            flave = best[len(best_prompt)+2:]
            if not check(flave):
                break
            extended_flavors.remove(flave)
        except:
            # exceeded max prompt length
            break
>>>>>>> ab20b935

    return best_prompt

    # extended_flavors = set(flaves)
    # for _ in tqdm(range(25), desc="Flavor chain"):
    #     try:
    #         best = rank_top(image_features, [f"{best_prompt}, {f}" for f in extended_flavors])
    #         flave = best[len(best_prompt)+2:]
    #         if not check(flave):
    #             break
    #         extended_flavors.remove(flave)
    #     except:
    #         # exceeded max prompt length
    #         break

    # return best_prompt

trending_list = [
    "Artstation",
    "behance",
    "cg society",
    "cgsociety",
    "deviantart",
    "dribble",
    "flickr",
    "instagram",
    "pexels",
    "pinterest",
    "pixabay",
    "pixiv",
    "polycount",
    "reddit",
    "shutterstock",
    "tumblr",
    "unsplash",
    "zbrush central"
]
trending_list.extend(["trending on "+site for site in trending_list])
trending_list.extend(["featured on "+site for site in trending_list])
trending_list.extend([site+" contest winner" for site in trending_list])

raw_artists = load_list(f'{DATA_PATH}/artists.txt')
artists = [f"by {a}" for a in raw_artists]
artists.extend([f"inspired by {a}" for a in raw_artists])

artists = LabelTable(artists, "artists")
flavors = LabelTable(load_list(f'{DATA_PATH}/flavors.txt'), "flavors")
mediums = LabelTable(load_list(f'{DATA_PATH}/mediums.txt'), "mediums")
movements = LabelTable(load_list(f'{DATA_PATH}/movements.txt'), "movements")
trendings = LabelTable(trending_list, "trendings")

app = FastAPI()

class ImageToCaption(BaseModel):
    data: str

@app.get("/")
async def root():
    ''' Hi there! '''
    return {"message": "clip-interrogator server. Try /docs"}

@app.post("/caption/")
async def caption(
    img: ImageToCaption
    # seed: Optional[int] = Query(-1),
    # steps: Optional[int] = Query(ge=1, le=100, default=40),
    # width: Optional[int] = Query(512),
    # height: Optional[int] = Query(512),
    # guidance: Optional[float] = Query(7.5),
    # safe: Optional[bool] = Query(True),
    ):
    ''' Generate a caption with clip-interrogator '''

    if img.data.startswith('http://') or img.data.startswith('https://'):
        image = Image.open(requests.get(img.data, stream=True, timeout=30).raw).convert('RGB')
    else:
        buf = BytesIO()
        buf.write(base64.b64decode(img.data))
        buf.seek(0)

        image = Image.open(buf).convert('RGB')

    return { "caption": interrogate(image) }<|MERGE_RESOLUTION|>--- conflicted
+++ resolved
@@ -52,11 +52,7 @@
 clip_model, clip_preprocess = clip.load(CLIP_MODEL_NAME, device="cuda")
 clip_model.cuda().eval()
 
-<<<<<<< HEAD
 DATA_PATH = 'data'
-=======
-DATA_PATH = './data/'
->>>>>>> ab20b935
 
 class LabelTable():
     def __init__(self, labels, desc):
@@ -156,7 +152,7 @@
 
 def interrogate(image):
     caption = generate_caption(image)
-    
+
     images = clip_preprocess(image).unsqueeze(0).cuda()
     with torch.no_grad():
         image_features = clip_model.encode_image(images).float()
@@ -195,26 +191,8 @@
         best_prompt = t.rank(image_features, 1)[0]
         best_sim = similarity(image_features, best_prompt)
 
-<<<<<<< HEAD
     # check_multi_batch([best_medium, best_artist, best_trending, best_movement])
     check_multi_batch([best_medium])
-=======
-    check_multi_batch([best_medium, best_artist, best_trending, best_movement])
-
-    return best_prompt
-    
-    extended_flavors = set(flaves)
-    for _ in tqdm(range(25), desc="Flavor chain"):
-        try:
-            best = rank_top(image_features, [f"{best_prompt}, {f}" for f in extended_flavors])
-            flave = best[len(best_prompt)+2:]
-            if not check(flave):
-                break
-            extended_flavors.remove(flave)
-        except:
-            # exceeded max prompt length
-            break
->>>>>>> ab20b935
 
     return best_prompt
 
