#!/usr/bin/env python3
"""
slack.py

Chat with your persyn on Slack.
"""
# pylint: disable=import-error, wrong-import-position
import argparse
import os
import random
import re
import sys
import tempfile
import uuid

from pathlib import Path
from hashlib import sha256

import requests

from slack_bolt import App
from slack_bolt.adapter.socket_mode import SocketModeHandler
from slack_sdk.errors import SlackApiError

# Add persyn root to sys.path
sys.path.insert(0, str((Path(__file__) / '../../../').resolve()))

# Color logging
from utils.color_logging import log

# Bot config
from utils.config import load_config

# Reminders
from interaction.reminders import Reminders

# Mastodon support for image posting
from chat.mastodon.donbot import Mastodon

# Common chat library
from chat.common import Chat

# Username cache
known_users = {}

# Known bots
known_bots = {}

# Threaded reminders
reminders = Reminders()

###
# Slack helper functions
###
def is_bot(user_id):
    """ Returns true if the user_id is a Slack bot """
    get_display_name(user_id)
    return known_bots[user_id]

def get_display_name(user_id):
    """ Return the user's first name if available, otherwise the display name """
    if user_id not in known_users:
        users_info = app.client.users_info(user=user_id)['user']
        try:
            profile = users_info['profile']
            known_users[user_id] = profile.get('first_name') or profile.get('display_name') or profile.get('real_name')
        except KeyError:
            known_users[user_id] = user_id

    if user_id not in known_bots:
        known_bots[user_id] = users_info['is_bot']

    return known_users[user_id]

def substitute_names(text):
    """ Substitute all <@XYZ> in text with the equivalent display name. """
    for user_id in set(re.findall(r'<@(\w+)>', text)):
        text = re.sub(f'<@{user_id}>', get_display_name(user_id), text)
    return text

def get_caption(url):
    ''' Fetch the image caption using CLIP Interrogator '''
    log.warning("🖼  needs a caption")

    resp = requests.get(url, headers={'Authorization': f'Bearer {persyn_config.chat.slack.bot_token}'}, timeout=20)
    if not resp.ok:
        log.error(f"🖼  Could not retrieve image: {resp.text}")
        return None

    return chat.get_caption(resp.content)

def say_something_later(say, channel, context, when, what=None):
    ''' Continue the train of thought later. When is in seconds. If what, just say it. '''

    reminders.cancel(channel)

    if what:
        reminders.add(channel, when, say, args=what)
    else:
        # yadda yadda yadda
        yadda = {
            'channel_id': channel,
            'user_id': context['user_id'],
            'matches': ['...']
        }
        reminders.add(channel, when, catch_all, args=[say, yadda])


###
# main
###
if __name__ == "__main__":
    parser = argparse.ArgumentParser(
        description='''Slack chat module for Persyn'''
    )
    parser.add_argument(
        'config_file',
        type=str,
        nargs='?',
        help='Path to bot config (default: use $PERSYN_CONFIG)',
        default=os.environ.get('PERSYN_CONFIG', None)
    )
    # parser.add_argument('--debug', action='store_true', help=argparse.SUPPRESS)

    args = parser.parse_args()
    persyn_config = load_config(args.config_file)

    # Slack bolt App
    app = App(token=persyn_config.chat.slack.bot_token)

    # Mastodon support
    mastodon = Mastodon(args.config_file)
    mastodon.login()

    # Chat library
    chat = Chat(persyn_config, service=app.client.auth_test().data['url'])

    log.info(f"👖 Logged into chat.service: {chat.service}")

    # Ugh, you can't instantiate App until you have the token, which requires
    # the config to be loaded. So Slack events follow. -_-
    ###
    @app.message(re.compile(r"^help$", re.I))
    def help_me(say, context): # pylint: disable=unused-argument
        ''' TODO: These should really be / commands. '''
        say(f"""*Commands:*
    `...`: Let {persyn_config.id.name} keep talking without interrupting
    `summary`: Explain it all to me very briefly.
    `status`: Say exactly what is on {persyn_config.id.name}'s mind.
    `nouns`: Some things worth thinking about.
    `reflect`: {persyn_config.id.name}'s opinion of those things.
    `daydream`: Let {persyn_config.id.name}'s mind wander on the convo.
    `goals`: See {persyn_config.id.name}'s current goals

    *Image generation:*
    :art: _prompt_ : Generate a picture of _prompt_ using stable-diffusion v2
    :frame_with_picture: _prompt_ : Generate a *high quality* picture of _prompt_ using stable-diffusion v2
    :magic_wand: _prompt_ : Generate a *fancy* picture of _prompt_ using stable-diffusion v2
    """)

    @app.message(re.compile(r"^goals$"))
    def goals(say, context): # pylint: disable=unused-argument
        ''' What are we doing again? '''
        channel = context['channel_id']

        current_goals = chat.get_goals(channel)
        if current_goals:
            for goal in current_goals:
                say(f":goal_net: {goal}")
        else:
            say(":shrug:")

    @app.message(re.compile(r"^:art:$"))
    def photo_stable_diffusion_summary(say, context): # pylint: disable=unused-argument
        ''' Take a stable diffusion photo of this conversation '''
        channel = context['channel_id']
        chat.take_a_photo(
            channel,
            chat.get_summary(channel, max_tokens=30),
            engine="stable-diffusion",
            width=768,
            height=768,
            guidance=15
        )

    @app.message(re.compile(r"^:art:(.+)$"))
    def stable_diffusion_picture(say, context): # pylint: disable=unused-argument
        ''' Take a picture with stable diffusion '''
        speaker_id = context['user_id']
        speaker_name = get_display_name(speaker_id)
        channel = context['channel_id']
        prompt = context['matches'][0].strip()

        chat.take_a_photo(channel, prompt, engine="stable-diffusion")
        say(f"OK, {speaker_name}.")
        say_something_later(say, channel, context, 3, ":camera_with_flash:")
        ents = chat.get_entities(prompt)
        if ents:
            chat.inject_idea(channel, ents)

    @app.message(re.compile(r"^:frame_with_picture:(.+)$"))
    def stable_diffusion_picture_hq(say, context): # pylint: disable=unused-argument
        ''' Take a picture with stable diffusion '''
        speaker_id = context['user_id']
        speaker_name = get_display_name(speaker_id)
        channel = context['channel_id']
        prompt = context['matches'][0].strip()

        chat.take_a_photo(channel, prompt, engine="stable-diffusion", width=768, height=768, guidance=15)
        say(f"OK, {speaker_name}.")
        say_something_later(say, channel, context, 3, ":camera_with_flash:")
        ents = chat.get_entities(prompt)
        if ents:
            chat.inject_idea(channel, ents)

    @app.message(re.compile(r"^:magic_wand:(.+)$"))
    def prompt_parrot_picture(say, context): # pylint: disable=unused-argument
        ''' Take a picture with stable diffusion '''
        speaker_id = context['user_id']
        speaker_name = get_display_name(speaker_id)
        channel = context['channel_id']
        prompt = context['matches'][0].strip()

        parrot = chat.prompt_parrot(prompt)
        log.warning(f"🦜 {parrot}")
        chat.take_a_photo(channel, prompt, engine="stable-diffusion", style=parrot)
        say(f"OK, {speaker_name}.")
        say_something_later(say, channel, context, 3, ":camera_with_flash:")

        ents = chat.get_entities(prompt)
        if ents:
            chat.inject_idea(channel, ents)

    @app.message(re.compile(r"^summary(\!)?$", re.I))
    def summarize(say, context):
        ''' Say a condensed summary of this channel '''
        save = bool(context['matches'][0])
        channel = context['channel_id']
        say("💭 " + chat.get_summary(channel, save, include_keywords=False, photo=True))

    @app.message(re.compile(r"^status$", re.I))
    def status(say, context):
        ''' Say a condensed summary of this channel '''
        channel = context['channel_id']
        say("\n".join([f"> {line}" for line in chat.get_status(channel).split("\n")]))

    @app.message(re.compile(r"^nouns$", re.I))
    def nouns(say, context):
        ''' Say the nouns mentioned on this channel '''
        channel = context['channel_id']
        say("> " + ", ".join(chat.get_nouns(chat.get_status(channel))))

    @app.message(re.compile(r"^entities$", re.I))
    def entities(say, context):
        ''' Say the entities mentioned on this channel '''
        channel = context['channel_id']
        say("> " + ", ".join(chat.get_entities(chat.get_status(channel))))

    @app.message(re.compile(r"^daydream$", re.I))
    def daydream(say, context):
        ''' Let your mind wander '''
        channel = context['channel_id']
        say(f"_{persyn_config.id.name}'s mind starts to wander..._")

        ideas = chat.get_daydream(channel)

        for idea in random.sample(list(ideas), k=min(len(ideas), 5)):
            # skip eg. "4 months ago"
            if 'ago' in str(idea):
                continue

            chat.inject_idea(channel, ideas[idea])
            say(f"💭 *{idea}*: _{ideas[idea]}_")

        the_nouns = chat.get_nouns(chat.get_status(channel))
        for noun in random.sample(the_nouns, k=min(3, len(the_nouns))):
            opinion = chat.get_opinions(channel, noun.lower(), condense=True)
            if not opinion:
                opinion = [chat.judge(channel, noun.lower())]
            if opinion:
                chat.inject_idea(channel, opinion[0])
                say(f"🤔 *{noun}*: _{opinion[0]}_")

        say(f"_{persyn_config.id.name} blinks and looks around._")
        chat.summarize_later(channel, reminders, when=1)

    @app.message(re.compile(r"^opinions (.*)$", re.I))
    def opine_all(say, context):
        ''' Fetch our opinion on a topic '''
        topic = context['matches'][0]
        channel = context['channel_id']

        opinions = chat.get_opinions(channel, topic, condense=False)
        if opinions:
            say('\n'.join(opinions))
        else:
            say('I have no opinion on that topic.')

    @app.message(re.compile(r"^opinion (.*)$", re.I))
    def opine(say, context):
        ''' Fetch our opinion on a topic '''
        topic = context['matches'][0]
        channel = context['channel_id']

        opinion = chat.get_opinions(channel, topic, condense=True)
        if opinion:
            say(opinion[0])
        else:
            say('I have no opinion on that topic.')

    @app.message(re.compile(r"^reflect$", re.I))
    def reflect(say, context):
        ''' Fetch our opinion on all the nouns in the channel '''
        channel = context['channel_id']

        for noun in chat.get_nouns(chat.get_status(channel)):
            opinion = chat.get_opinions(channel, noun.lower(), condense=True)
            if not opinion:
                opinion = [chat.judge(channel, noun.lower())]

            say(f"{noun}: {opinion[0]}")

    @app.message(re.compile(r"^:bulb:$"))
    def lights(say, context): # pylint: disable=unused-argument
        ''' Are the lights on? '''
        them = get_display_name(context['user_id'])
        channel = context['channel_id']

        if os.path.isfile('/home/rob/.u16-lights'):
            say(f'The lights are on, {them}.')
            chat.inject_idea(channel, "The lights are on.")
        else:
            say(f'The lights are off, {them}.')
            chat.inject_idea(channel, "The lights are off.")

    @app.message(re.compile(r"(.*)", re.I))
    def catch_all(say, context):
        ''' Default message handler. Prompt GPT and randomly arm a Timer for later reply. '''
        channel = context['channel_id']

        # Interrupt any rejoinder in progress
        reminders.cancel(channel)

        speaker_id = context['user_id']
        speaker_name = get_display_name(speaker_id)
        msg = substitute_names(' '.join(context['matches'])).strip()

        if is_bot(speaker_id):
            log.warning(f'🤖 BOT DETECTED ({speaker_name})')
            # 95% chance to just ignore them
            if random.random() < 0.95:
                return

        (the_reply, goals_achieved) = chat.get_reply(channel, msg, speaker_name, speaker_id)

        say(the_reply)

<<<<<<< HEAD
    # Interrupt any rejoinder in progress
    reminders.cancel(channel)
    reminders.cancel(channel, name='summarizer')
=======
        for goal in goals_achieved:
            say(f"🏆 _achievement unlocked: {goal}_")
>>>>>>> 774fd1f3

        chat.summarize_later(channel, reminders)

        if the_reply.endswith('…') or the_reply.endswith('...'):
            say_something_later(
                say,
                channel,
                context,
                when=1
            )
            return

        # 5% chance of random interjection later
        if random.random() < 0.05:
            say_something_later(
                say,
                channel,
                context,
                when=random.randint(2, 5)
            )


    @app.event("app_mention")
    def handle_app_mention_events(body, client, say): # pylint: disable=unused-argument
        ''' Reply to @mentions '''
        channel = body['event']['channel']
        speaker_id = body['event']['user']
        speaker_name = get_display_name(speaker_id)
        msg = substitute_names(body['event']['text'])

        reply, goals_achieved = chat.get_reply(channel, msg, speaker_name, speaker_id)

        say(reply)

        for goal in goals_achieved:
            say(f"🏆 _achievement unlocked: {goal}_")

    @app.event("reaction_added")
    def handle_reaction_added_events(body, logger): # pylint: disable=unused-argument
        '''
        Handle reactions: post images to Mastodon.
        '''
        if mastodon.client is None:
            log.error("🎺 Mastodon is not configured, check your config.")
            return

        channel = body['event']['item']['channel']
        try:
            result = app.client.conversations_history(
                channel=channel,
                inclusive=True,
                oldest=body['event']['item']['ts'],
                limit=1
            )

            for msg in result.get('messages', []):
                # only post on the first reaction
                if 'reactions' in msg and len(msg['reactions']) == 1:
                    if msg['reactions'][0]['name'] in ['-1', 'hankey', 'no_entry', 'no_entry_sign', 'hand']:
                        if 'blocks' in msg and 'image_url' in msg['blocks'][0]:
                            log.warning("🎺 Not posting:", {msg['reactions'][0]['name']})
                            return
                        log.warning("🤯 All is forgotten.")
                        chat.forget_it(channel)
                        return
                    try:
                        req = { "service": chat.service, "channel": channel }
                        response = requests.post(f"{persyn_config.interact.url}/amnesia/", params=req, timeout=10)
                        response.raise_for_status()
                    except requests.exceptions.RequestException as err:
                        log.critical(f"🤖 Could not post /amnesia/ to interact: {err}")
                        return

                    if 'blocks' in msg and 'image_url' in msg['blocks'][0]:
                        blk = msg['blocks'][0]
                        try:
                            if len(blk['alt_text']) > 497:
                                toot = blk['alt_text'][:497] + '...'
                            else:
                                toot = blk['alt_text']
                            with tempfile.TemporaryDirectory() as tmpdir:
                                media_ids = []
                                for blk in msg['blocks']:
                                    response = requests.get(blk['image_url'], timeout=30)
                                    response.raise_for_status()
                                    fname = f"{tmpdir}/{uuid.uuid4()}.{blk['image_url'][-3:]}"
                                    with open(fname, "wb") as f:
                                        for chunk in response.iter_content():
                                            f.write(chunk)
                                    caption = get_caption(blk['image_url'])
                                    media_ids.append(mastodon.client.media_post(fname, description=caption).id)

                                resp = mastodon.client.status_post(
                                    toot,
                                    media_ids=media_ids,
                                    idempotency_key=sha256(blk['image_url'].encode()).hexdigest()
                                )
                                if not resp or 'url' not in resp:
                                    raise RuntimeError(resp)
                                log.info(f"🎺 Posted {blk['image_url']}: {resp['url']}")

                        except RuntimeError as err:
                            log.error(f"🎺 Could not post {blk['image_url']}: {err}")
                    else:
                        log.error(f"🎺 Unhandled reaction {msg['reactions'][0]['name']} to: {msg['text']}")

        except SlackApiError as err:
            log.error(f"Slack error: {err}")

    @app.event("reaction_removed")
    def handle_reaction_removed_events(body, logger): # pylint: disable=unused-argument
        ''' Skip for now '''
        log.info("Reaction removed event")


    @app.event("message")
    def handle_message_events(body, say):
        ''' Handle uploaded images '''
        channel = body['event']['channel']

        if 'user' not in body['event']:
            log.warning("Message event with no user. 🤷")
            return

        speaker_id = body['event']['user']
        speaker_name = get_display_name(speaker_id)
        msg = substitute_names(body['event']['text'])

        if 'files' not in body['event']:
            log.warning("Message with no picture? 🤷‍♂️")
            return

        for file in body['event']['files']:
            caption = get_caption(file['url_private_download'])

<<<<<<< HEAD
        for msg in result.get('messages', []):
            # only post on the first reaction
            if 'reactions' in msg and len(msg['reactions']) == 1:
                if msg['reactions'][0]['name'] in ['-1', 'hankey', 'no_entry', 'no_entry_sign', 'hand']:
                    if 'blocks' in msg and 'image_url' in msg['blocks'][0]:
                        log.warning("🎺 Not posting:", {msg['reactions'][0]['name']})
                        return
                    log.warning("🤯 All is forgotten.")
                    chat.forget_it(channel)
                    return
                try:
                    req = { "service": chat.service, "channel": channel }
                    response = requests.post(f"{persyn_config.interact.url}/amnesia/", params=req, timeout=10)
                    response.raise_for_status()
                except requests.exceptions.RequestException as err:
                    log.critical(f"🤖 Could not post /amnesia/ to interact: {err}")
                    return

                if 'blocks' in msg and 'image_url' in msg['blocks'][0]:
                    blk = msg['blocks'][0]
                    try:
                        if len(blk['alt_text']) > 497:
                            toot = blk['alt_text'][:497] + '...'
                        else:
                            toot = blk['alt_text']
                        with tempfile.TemporaryDirectory() as tmpdir:
                            media_ids = []
                            for blk in msg['blocks']:
                                response = requests.get(blk['image_url'], timeout=30)
                                response.raise_for_status()
                                fname = f"{tmpdir}/{uuid.uuid4()}.{blk['image_url'][-3:]}"
                                with open(fname, "wb") as f:
                                    for chunk in response.iter_content():
                                        f.write(chunk)
                                caption = get_caption(blk['image_url'])
                                media_ids.append(mastodon.media_post(fname, description=caption).id)

                            resp = mastodon.status_post(
                                toot,
                                media_ids=media_ids,
                                idempotency_key=sha256(blk['image_url'].encode()).hexdigest()
                            )
                            if not resp or 'url' not in resp:
                                raise RuntimeError(resp)
                            log.info(f"🎺 Posted {blk['image_url']}: {resp['url']}")

                    except RuntimeError as err:
                        log.error(f"🎺 Could not post {blk['image_url']}: {err}")
                else:
                    log.error(f"🎺 Unhandled reaction {msg['reactions'][0]['name']} to: {msg['text']}")

    except SlackApiError as err:
        log.error(f"Slack error: {err}")

@app.event("reaction_removed")
def handle_reaction_removed_events(body, logger): # pylint: disable=unused-argument
    ''' Skip for now '''
    log.info("Reaction removed event")


@app.event("message")
def handle_message_events(body, say):
    ''' Handle uploaded images '''
    channel = body['event']['channel']

    if 'user' not in body['event']:
        log.warning("Message event with no user. 🤷")
        return

    speaker_id = body['event']['user']
    speaker_name = get_display_name(speaker_id)
    msg = substitute_names(body['event']['text'])

    if 'files' not in body['event']:
        log.warning("Message with no picture? 🤷‍♂️")
        return

    for file in body['event']['files']:
        caption = get_caption(file['url_private_download'])

        if caption:
            prefix = random.choice(["I see", "It looks like", "Looks like", "Might be", "I think it's"])
            say(f"{prefix} {caption}")

            chat.inject_idea(channel, f"{speaker_name} posted a photo of {caption}", verb="notices")

            if not msg.strip():
                msg = "..."

            reply, goals_achieved = chat.get_reply(channel, msg, speaker_name, speaker_id)

            say(reply)

            for goal in goals_achieved:
                say(f"🏆 _achievement unlocked: {goal}_")
        else:
            say(
                random.choice([
                    "I'm not sure.",
                    ":face_with_monocle:",
                    ":face_with_spiral_eyes:",
                    "What the...?",
                    "Um.",
                    "No idea.",
                    "Beats me."
                ])
            )
=======
            if caption:
                prefix = random.choice(["I see", "It looks like", "Looks like", "Might be", "I think it's"])
                say(f"{prefix} {caption}")

                chat.inject_idea(channel, f"{speaker_name} posted a photo of {caption}", verb="notices")

                if not msg.strip():
                    msg = "..."

                reply, goals_achieved = chat.get_reply(channel, msg, speaker_name, speaker_id)

                say(reply)

                for goal in goals_achieved:
                    say(f"🏆 _achievement unlocked: {goal}_")
            else:
                say(
                    random.choice([
                        "I'm not sure.",
                        ":face_with_monocle:",
                        ":face_with_spiral_eyes:",
                        "What the...?",
                        "Um.",
                        "No idea.",
                        "Beats me."
                    ])
                )
>>>>>>> 774fd1f3

    handler = SocketModeHandler(app, persyn_config.chat.slack.app_token)
    try:
        handler.start()
    # Exit gracefully on ^C (so the wrapper script while loop continues)
    except KeyboardInterrupt as kbderr:
        print()
        raise SystemExit(0) from kbderr<|MERGE_RESOLUTION|>--- conflicted
+++ resolved
@@ -355,14 +355,12 @@
 
         say(the_reply)
 
-<<<<<<< HEAD
-    # Interrupt any rejoinder in progress
-    reminders.cancel(channel)
-    reminders.cancel(channel, name='summarizer')
-=======
+        # Interrupt any rejoinder in progress
+        reminders.cancel(channel)
+        reminders.cancel(channel, name='summarizer')
+
         for goal in goals_achieved:
             say(f"🏆 _achievement unlocked: {goal}_")
->>>>>>> 774fd1f3
 
         chat.summarize_later(channel, reminders)
 
@@ -498,7 +496,6 @@
         for file in body['event']['files']:
             caption = get_caption(file['url_private_download'])
 
-<<<<<<< HEAD
         for msg in result.get('messages', []):
             # only post on the first reaction
             if 'reactions' in msg and len(msg['reactions']) == 1:
@@ -545,96 +542,12 @@
                                 raise RuntimeError(resp)
                             log.info(f"🎺 Posted {blk['image_url']}: {resp['url']}")
 
+                    except SlackApiError as err:
+                        log.error(f"Slack error: {err}")
                     except RuntimeError as err:
                         log.error(f"🎺 Could not post {blk['image_url']}: {err}")
                 else:
                     log.error(f"🎺 Unhandled reaction {msg['reactions'][0]['name']} to: {msg['text']}")
-
-    except SlackApiError as err:
-        log.error(f"Slack error: {err}")
-
-@app.event("reaction_removed")
-def handle_reaction_removed_events(body, logger): # pylint: disable=unused-argument
-    ''' Skip for now '''
-    log.info("Reaction removed event")
-
-
-@app.event("message")
-def handle_message_events(body, say):
-    ''' Handle uploaded images '''
-    channel = body['event']['channel']
-
-    if 'user' not in body['event']:
-        log.warning("Message event with no user. 🤷")
-        return
-
-    speaker_id = body['event']['user']
-    speaker_name = get_display_name(speaker_id)
-    msg = substitute_names(body['event']['text'])
-
-    if 'files' not in body['event']:
-        log.warning("Message with no picture? 🤷‍♂️")
-        return
-
-    for file in body['event']['files']:
-        caption = get_caption(file['url_private_download'])
-
-        if caption:
-            prefix = random.choice(["I see", "It looks like", "Looks like", "Might be", "I think it's"])
-            say(f"{prefix} {caption}")
-
-            chat.inject_idea(channel, f"{speaker_name} posted a photo of {caption}", verb="notices")
-
-            if not msg.strip():
-                msg = "..."
-
-            reply, goals_achieved = chat.get_reply(channel, msg, speaker_name, speaker_id)
-
-            say(reply)
-
-            for goal in goals_achieved:
-                say(f"🏆 _achievement unlocked: {goal}_")
-        else:
-            say(
-                random.choice([
-                    "I'm not sure.",
-                    ":face_with_monocle:",
-                    ":face_with_spiral_eyes:",
-                    "What the...?",
-                    "Um.",
-                    "No idea.",
-                    "Beats me."
-                ])
-            )
-=======
-            if caption:
-                prefix = random.choice(["I see", "It looks like", "Looks like", "Might be", "I think it's"])
-                say(f"{prefix} {caption}")
-
-                chat.inject_idea(channel, f"{speaker_name} posted a photo of {caption}", verb="notices")
-
-                if not msg.strip():
-                    msg = "..."
-
-                reply, goals_achieved = chat.get_reply(channel, msg, speaker_name, speaker_id)
-
-                say(reply)
-
-                for goal in goals_achieved:
-                    say(f"🏆 _achievement unlocked: {goal}_")
-            else:
-                say(
-                    random.choice([
-                        "I'm not sure.",
-                        ":face_with_monocle:",
-                        ":face_with_spiral_eyes:",
-                        "What the...?",
-                        "Um.",
-                        "No idea.",
-                        "Beats me."
-                    ])
-                )
->>>>>>> 774fd1f3
 
     handler = SocketModeHandler(app, persyn_config.chat.slack.app_token)
     try:
